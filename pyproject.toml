[build-system]
requires = ["setuptools"]
build-backend = "setuptools.build_meta"

[project]
name = "frame"
version = "0.1"
description = "Floorplanning with RectilineAr ModulEs"
readme = "README.md"
license = { file = "LICENSE.txt" }
dependencies = [
    "pyyaml",
    "gekko",
    "numpy",
    "matplotlib",
    "distinctipy",
    "Pillow",
    "python-sat",
    "ortools",
    "rportion",
    "torch",
    "PySide6",
<<<<<<< HEAD
    "networkx"
=======
    "numba"
>>>>>>> 77aecc1e
]

[project.optional-dependencies]
mypy = [
    "mypy",
    "types-Pillow",
    "types-setuptools"
]

jupyter = [
    "jupyterlab",
    "ipycanvas"
]

[project.urls]
homepage = "https://github.com/jordicf/FRAME"

[project.scripts]
frame = "tools.frame_tools:main"

[tool.setuptools]
packages = [
    "frame",
    "frame.allocation",
    "frame.die",
    "frame.geometry",
    "frame.netlist",
    "frame.utils",
    "tools",
    "tools.draw",
    "tools.hello",
    "tools.netgen",
    "tools.spectral",
    "tools.force",
    "tools.glbfloor",
    "tools.rect",
    "tools.legalfloor",
    "tools.legalizer",
    "tools.floorset_parser",
    "tools.rect.cpp_src",
    "tools.uscs_parser",
    "tools.early_router",
    "tools.pswap",
    "tools.GP",
    "tools.inipoints",
    "tools.inirects",
    "tools.all"
]

[tool.mypy]
python_version = "3.11"
ignore_missing_imports = true
plugins = "numpy.typing.mypy_plugin"<|MERGE_RESOLUTION|>--- conflicted
+++ resolved
@@ -20,11 +20,8 @@
     "rportion",
     "torch",
     "PySide6",
-<<<<<<< HEAD
+    "numba",
     "networkx"
-=======
-    "numba"
->>>>>>> 77aecc1e
 ]
 
 [project.optional-dependencies]
