--- conflicted
+++ resolved
@@ -9,13 +9,8 @@
 from frame.geometry.geometry import Point
 
 
-<<<<<<< HEAD
 PointSequence = list[Point] | list[np.ndarray]
 Rectangle = list[float]
-=======
-PointSequence = List[Point]
-Rectangle = List[float]
->>>>>>> a7b1fa20
 GBFACTOR = float(1 << 30)
 
 
@@ -175,14 +170,10 @@
     for i in range(len(vertices) - 1):
         p1 = vertices[i]
         p2 = vertices[i + 1]
-<<<<<<< HEAD
         if isinstance(p1, Point):
             distance = math.sqrt((p2.x - p1.x) ** 2 + (p2.y - p1.y) ** 2)
         else:
             distance = math.sqrt((p2[0] - p1[0]) ** 2 + (p2[1] - p1[1]) ** 2)
-=======
-        distance = math.sqrt((p2.x - p1.x) ** 2 + (p2.y - p1.y) ** 2)
->>>>>>> a7b1fa20
         perimeter += distance
 
     return float(perimeter)
@@ -193,11 +184,7 @@
     Decomposes a polygon into Single-Trunk-Rectilinear-Orthogonal-Polygons.
 
     Args:
-<<<<<<< HEAD
         vertices: List of dataclass Point or numpy.ndarray [p1, p2, ...]
-=======
-        vertices: List of dataclass Point [p1, p2, ...] 
->>>>>>> a7b1fa20
             representing the polygon's vertices.
 
     Returns:
@@ -226,24 +213,12 @@
             center_y = float((y_min + y_max) / 2)
             # Check if the center is inside the polygon
             if is_point_inside_polygon(Point(center_x, center_y), vertices):
-<<<<<<< HEAD
                 m[i,j] = 1
 
     s = Polygon(m)
     assert len(s.instances) > 0, f"Polygon has no STROPs {vertices}"
     sol = s.instances[0]
     # Extract rectangles from the STROP instance
-=======
-                m += '1'
-            else:
-                m += '0'
-        m += '\n'
-
-    s = Strop(m)
-    if not s.is_strop:
-        return rectangles
-    sol = next(s.instances())
->>>>>>> a7b1fa20
     for r in sol.rectangles():
         x_min, x_max = x_coords[r.columns.low], x_coords[r.columns.high + 1]
         y_max, y_min = y_coords[r._rows.low], y_coords[r._rows.high + 1]
