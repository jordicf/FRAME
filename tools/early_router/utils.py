--- conflicted
+++ resolved
@@ -18,13 +18,8 @@
     return new_value
 
 
-<<<<<<< HEAD
-def compute_node_degrees(route:list[dict[EdgeID, float]])->dict[NodeId,int]:
-    node_degrees: dict[NodeId,int] = {}
-=======
 def compute_node_degrees(route: list[dict[EdgeId, float]]) -> dict[NodeId, int]:
-    node_degrees = {}
->>>>>>> cbde304f
+    node_degrees: dict[NodeId, int] = {}
     for edge_dict in route:
         # Each edge is a tuple: (node1, node2) where node is a tuple (int, int, int)
         for edge, weight in edge_dict.items():
