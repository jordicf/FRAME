--- conflicted
+++ resolved
@@ -7,12 +7,9 @@
 from tools.early_router.types import NetId, VarId, EdgeID, CellId
 from tools.early_router.utils import rescale
 import warnings
-<<<<<<< HEAD
 from typing import Dict, List, Tuple, Any
 import math
-=======
 from typing import List, Tuple, Optional
->>>>>>> addbf47d
 
 
 # STEP 1: Import solver
@@ -148,28 +145,13 @@
         self._nets: dict[int, NamedHyperEdge] = {}
         self._m: dict[str, list] = {}  # Metrics
         self.reweight = kwargs.get('reweight_nets_range', None)
-<<<<<<< HEAD
     
         l = kwargs.get('layers')
         h_pitch, v_pitch = kwargs.get('pitch_layers', (1,1))
         if not l:
-            l = [Layer('H',pitch=h_pitch), Layer('V',pitch=v_pitch)]
+            lay = [Layer('H',pitch=h_pitch), Layer('V',pitch=v_pitch)]
 
         asap7 = kwargs.get('asap7', False) # Uses asap7 tech for 76 nm layers
-=======
-
-        # l = kwargs.get('layers',[Layer('H',pitch=76),
-        # Layer('V',pitch=76)]) # TODO
-        h_pitch, v_pitch = kwargs.get('pitch_layers')
-        lay = [Layer('H', pitch=h_pitch), Layer('V', pitch=v_pitch)]
-        # pitch for a sub 10nm technology M6 to M12 for the feedthrough
-        # l = [Layer('H',pitch=76,name='M6'), Layer('V',pitch=76, name='M7'),
-        #      Layer('H',pitch=76, name='M8'), Layer('V',pitch=76, name='M9'),
-        #      Layer('H',pitch=76, name='M10'),
-        #      Layer('V',pitch=76, name='M11'),
-        #      Layer('H',pitch=130, name='M12')]
-        asap7 = kwargs.get('asap7', False)  # Uses asap7 tech for 76 nm layers
->>>>>>> addbf47d
 
         if isinstance(input_data, Netlist):
             hanan_grid = HananGrid(input_data)
@@ -285,45 +267,23 @@
 
         return list(net_variables.values()), net_constraints, strict
 
-<<<<<<< HEAD
     def _add_multipin_net(self, net_id:int, net: NamedHyperEdge):
-=======
-    def _add_multipin_net(self, net_id: int, net: HyperEdge | NamedHyperEdge):
-
-        if isinstance(net, HyperEdge):
-            modulenames = [m.name for m in net.modules]
-        elif isinstance(net, NamedHyperEdge):
-            modulenames = net.modules
-        else:
-            assert False, "Net is neither HyperEdge not NamedHyperEdge"
-
-        wei = net.weight  # wires to connect
-
->>>>>>> addbf47d
         net_nodes = self._graph.get_net_boundingbox(net, self.nets_bb[net_id])
         nodesids = set(n._id for n in net_nodes)
         net_edges = set(self._graph.get_edgesid_subset(net_nodes))
 
-<<<<<<< HEAD
         modulenames = net.modules
         wei = net.weight # wires to connect
 
         shared_variables: dict[VarId, Variable] ={}
-=======
-        shared_variables: dict[VarId, Variable] = {}
->>>>>>> addbf47d
 
         # Split TODO MST (minimum spanning tree)?
         subnets = [NamedHyperEdge(modulenames[i:2+i], wei)
                    for i in range(len(modulenames)-1)]
         specific_variables: dict[str, dict[VarId, Variable]] = {}
         for i, subnet in enumerate(subnets):
-<<<<<<< HEAD
-            specific_variables[f"s{i}"], _ = self._add_sub2pin_net(net_id,subnet, f"s{i}",net_nodes, net_edges)
-=======
             specific_variables[f"s{i}"] = self._add_sub2pin_net(
                 net_id, subnet, f"s{i}", net_nodes, net_edges)
->>>>>>> addbf47d
 
         # STEP 3 & 4: Define the shared one-way variables and state constraints
         visited = set()
@@ -354,27 +314,16 @@
                                     var, crossing=avoidable_crossing, via=e.via)
                 for key in specific_variables:
                     self._solver.add_linear_constraint(
-<<<<<<< HEAD
-                        specific_variables[key][(source, target, net_id)] <= var
-                        )
-        # in2pin net the constraints are in net_constraints[-2] and net_constraints[-4]
-=======
                         specific_variables[key][(
                             source, target, net_id)] <= var
                     )
->>>>>>> addbf47d
         return [var for key in specific_variables for var in specific_variables[key].values()]
 
     def _add_sub2pin_net(self, net_id: int, subnet: NamedHyperEdge, subnet_id: str, nodes: list[HananNode3D], edgeids: set[EdgeID]) -> dict[VarId, Variable]:
         modulenames = subnet.modules
-<<<<<<< HEAD
         net_variables: dict[VarId, Variable] ={}
         net_constraints: list=[]
         ### STEP 3: Define the variables
-=======
-        net_variables: dict[VarId, Variable] = {}
-        # STEP 3: Define the variables
->>>>>>> addbf47d
         for e_id in edgeids:
             var: Variable = self._solver.add_variable(lb=0, ub=int(
                 subnet.weight) + 1, name=f'{subnet_id}_{e_id[0]}_{e_id[1]}_{net_id}')
@@ -383,27 +332,12 @@
         # STEP 4: State the constraints
         source_edges = self._graph.get_crossings_by_modulename(modulenames[0])
         sink_edges = self._graph.get_crossings_by_modulename(modulenames[1])
-<<<<<<< HEAD
-=======
-        # Source and Sink are the only nodes that have flow non-zero
-        # For source, the outflow is net weigth and the inflow is 0
-        self._solver.add_linear_constraint(sum(net_variables[(e.source._id, e.target._id, net_id)] for e in source_edges['out'] if (
-            e.source._id, e.target._id) in edgeids) == subnet.weight)
-        self._solver.add_linear_constraint(sum(net_variables[(
-            e.source._id, e.target._id, net_id)] for e in source_edges['in'] if (e.source._id, e.target._id) in edgeids) == 0)
-        # For sink, the inflow is the net weight and the outflow is 0
-        self._solver.add_linear_constraint(sum(net_variables[(e.source._id, e.target._id, net_id)] for e in sink_edges['in'] if (
-            e.source._id, e.target._id) in edgeids) == subnet.weight)
-        self._solver.add_linear_constraint(sum(net_variables[(
-            e.source._id, e.target._id, net_id)] for e in sink_edges['out'] if (e.source._id, e.target._id) in edgeids) == 0)
->>>>>>> addbf47d
 
         # Adding constraints on flow conservation
         for n in nodes:
             # We have to add constraints on all nodes except the source and sink
             if n.modulename in modulenames:
                 continue
-<<<<<<< HEAD
             in_out_edges: dict[str, list[HananEdge3D]] = self._graph.get_edges_from_node(n)
             in_var = [net_variables[(e.source._id, e.target._id, net_id)] for e in in_out_edges["in"] if (e.source._id, e.target._id) in edgeids]
             out_var = [net_variables[(e.source._id, e.target._id, net_id)] for e in in_out_edges["out"] if (e.source._id, e.target._id) in edgeids]
@@ -425,16 +359,6 @@
 
         # in2pin net the constraints are in net_constraints[-2] and net_constraints[-4]
         return net_variables, net_constraints
-=======
-            in_out_edges: dict[str, list[HananEdge3D]
-                               ] = self._graph.get_edges_from_node(n)
-            in_var = [net_variables[(e.source._id, e.target._id, net_id)]
-                      for e in in_out_edges["in"] if (e.source._id, e.target._id) in edgeids]
-            out_var = [net_variables[(e.source._id, e.target._id, net_id)]
-                       for e in in_out_edges["out"] if (e.source._id, e.target._id) in edgeids]
-            self._solver.add_linear_constraint(sum(in_var) - sum(out_var) == 0)
-        return net_variables
->>>>>>> addbf47d
 
     def _add_capacity_constraints(self):
         # STEP 4: Add capacity constraints
@@ -476,16 +400,10 @@
                 c.center.y for m in n.modules for c in self._graph.get_nodes_by_modulename(m)}
             # Manhattan distance
             if centers_x and centers_y:  # Ensure we don't call max/min on empty lists
-<<<<<<< HEAD
-                hpwl += (max(centers_x) - min(centers_x) + max(centers_y) - min(centers_y)) * n.weight
+                hpwl += (max(centers_x) - min(centers_x) + 
+                         max(centers_y) - min(centers_y)) * n.weight
         vu = sum([n.weight for n in self._nets.values()])
         mc = 4 * vu # This is an approximation based on some experiments
-=======
-                hpwl += (max(centers_x) - min(centers_x) +
-                         max(centers_y) - min(centers_y)) * n.weight
-        mc = 1
-        vu = 1
->>>>>>> addbf47d
         if hasattr(self, 'pre_result'):
             module_crossings = self._variables.get_variables(crossing=True)
             mc = sum(self.pre_result.variable_values(module_crossings))
@@ -506,34 +424,22 @@
                 sum(self._variables.get_variables(source=True)) -
                 sum(self._variables.get_variables(source=False))/hpwl
             )
-<<<<<<< HEAD
             params = SolveParameters()
             params.highs.int_options['user_cost_scale'] = int(math.log2(len(self._nets)))
             params.highs.double_options['primal_feasibility_tolerance'] = 1e-5
             params.highs.double_options['dual_feasibility_tolerance'] = 1e-3
             ### STEP 6: Solve the model
-            self.pre_result = mathopt.solve(self._solver, mathopt.SolverType.HIGHS, params=params)
+            self.pre_result = mathopt.solve(
+                 self._solver, mathopt.SolverType.HIGHS, params=params)
             ### Retrieve results
-            unrouted = self._variables.get_unrouted(self.pre_result,self._nets)
+            unrouted = self._variables.get_unrouted(
+                 self.pre_result,self._nets)
             print(f"[Iteration {depth}] Unrouted: {len(unrouted)} nets out of {len(self._nets)} "
                   f"with {self.pre_result.solve_time().total_seconds()} secs")
             if len(unrouted) > 10:
                 return False
             self._m.setdefault('#unrouted_nets',[]).append(len(unrouted))
             self._m.setdefault('unrouted_nets_ids',[]).append(unrouted)
-=======
-            # STEP 6: Solve the model
-            self.pre_result = mathopt.solve(
-                self._solver, mathopt.SolverType.HIGHS)
-            # Retrieve results
-            unrouted = self._variables.get_unrouted(
-                self.pre_result, self._nets)
-            print(
-                f"[Iteration {depth}] Unrouted: {len(unrouted)} nets out of {len(self._nets)}")
-            # TODO print the execution time
-            self._m.setdefault('#unrouted_nets', []).append(len(unrouted))
-            self._m.setdefault('unrouted_nets_ids', []).append(unrouted)
->>>>>>> addbf47d
             return self._find_opt_bb(unrouted, depth+1)
 
         elif len(unrouted_nets) == 0:  # Finish call
@@ -563,19 +469,11 @@
                 for c in net_constraints:
                     self._solver.delete_linear_constraint(c)
                 net = self._nets[net_id]
-<<<<<<< HEAD
-                if len(net.modules)>2:
-                    self._add_multipin_net(net_id, net)
-                else:
-                    r1,r2 = self._add_2pin_net(net_id, net)
-                    self.model_components[net_id] = r1
-=======
                 if len(net.modules) > 2:
                     self.shared = self._add_multipin_net(net_id, net)
                 else:
                     self.model_components[net_id] = self._add_2pin_net(
                         net_id, net)
->>>>>>> addbf47d
 
             model_constraints = self.model_components.pop(-1, [])
             for c in model_constraints:
@@ -583,11 +481,7 @@
             self.model_components[-1] = self._add_capacity_constraints()
             return self._find_opt_bb(None, depth)
 
-<<<<<<< HEAD
-    def build(self, optimize_bbox=True, max_depth= 3, infinite_cap = False, bounding_box=True)-> bool:
-=======
-    def build(self, optimize_bbox=True, max_depth=3) -> bool:
->>>>>>> addbf47d
+    def build(self, optimize_bbox=True, max_depth= 3, infinite_cap = False, bounding_box=True) -> bool:
 
         self._variables = self.VariableStore()
         if bounding_box:
@@ -611,7 +505,6 @@
         # Add to the model the varaibles and constraints
         self.model_components: dict[NetId] = {}
         for net_id, net in self._nets.items():
-<<<<<<< HEAD
             if len(net.modules)>2:
                 # TODO
                 self._add_multipin_net(net_id, net)
@@ -629,23 +522,11 @@
                 for c in net_eq_constraints:
                     self._solver.add_linear_constraint(c)
             return True
-=======
-            if len(net.modules) > 2:
-                self.shared = self._add_multipin_net(net_id, net)
-            else:
-                self.model_components[net_id] = self._add_2pin_net(net_id, net)
-                # net_vars, net_constraints, net_eq_constraints
->>>>>>> addbf47d
         self.model_components[-1] = self._add_capacity_constraints()
 
         self._compute_norms()
-<<<<<<< HEAD
         if bounding_box and optimize_bbox:
-            if not self._find_opt_bb(max_depth= max_depth):
-=======
-        if optimize_bbox:
             if not self._find_opt_bb(max_depth=max_depth):
->>>>>>> addbf47d
                 self.is_build = False
                 return False
             self._compute_norms()
@@ -659,7 +540,6 @@
         """
         assert hasattr(self, 'is_build'), "Before solving, build the model"
         assert self.is_build, "The model has failed when building, change parameters before solving"
-<<<<<<< HEAD
         
         self._m['factors'] = (round(f_wl,3),round(f_mc,3),round(f_vu,3))
         self._m['norm_factwl'] = self.norms[0]
@@ -667,14 +547,6 @@
         self._m['norm_factvu'] = self.norms[2]
         
         ### STEP 5: Define the objective
-=======
-        # assert abs(f_wl + f_mc + f_vu) <= 1.01, "The given factors are not unitary (their sum is not 1)"
-
-        self._m['factors'] = (round(f_wl, 3), round(f_mc, 3), round(f_vu, 3))
-        self._m['norm_fact'] = self.norms
-
-        # STEP 5: Define the objective
->>>>>>> addbf47d
         module_crossings = self._variables.get_variables(crossing=True)
         wire_length = [var * self._graph.get_edge(var_id[0], var_id[1]).length
                        for var_id, var, _ in self._variables]
@@ -683,7 +555,6 @@
         self._solver.minimize_linear_objective(
             f_wl * sum(wire_length)/self.norms[0] +
             f_mc * sum(module_crossings)/self.norms[1] +
-<<<<<<< HEAD
             f_vu * sum(via_usage)/self.norms[2]
         )
         # Change params
@@ -702,17 +573,6 @@
             mathopt.SolverType.HIGHS,
             params=params
         )
-=======
-            f_vu * sum(via_usage)/self.norms[2]  # +
-            # 100 * sum(self.shared) TODO think why
-        )
-        # self._solver.minimize_linear_objective(
-        #     sum(wire_length)
-        # )
-
-        # STEP 6: Solve the model
-        status = mathopt.solve(self._solver, mathopt.SolverType.HIGHS)
->>>>>>> addbf47d
         self.execution_time = status.solve_time().total_seconds()
         self.is_solved = self.has_solution(status)
         self.result = status
@@ -742,15 +602,6 @@
             len(list(self._solver.linear_constraints()))/1000)
         self._m['elapsed_time_secs'] = round(self.execution_time, 3)
         if self.is_solved:
-<<<<<<< HEAD
-            wire_length = [self.result.variable_values(var) * self._graph.get_edge(var_id[0], var_id[1]).length for var_id, var, _ in self.solution]
-            self._m['total_wl'] = round(sum(wire_length),0)
-            self._m['module_crossings'] = round(sum(self.result.variable_values(self.solution.get_variables(crossing=True))),1)
-            self._m['via_usage'] = round(sum(self.result.variable_values(self.solution.get_variables(via=True))),1)
-            self._m['n_bifurations'] = len([1 for netid, route in self.solution.routes.items() if self.has_bifurcation(self._nets[netid], route)])
-            self._m['obj_val'] = round(self.result.objective_value(),3)
-            self._m['int_violations'] = self.check_integral_solution()[1]
-=======
             wire_length = [self.result.variable_values(var) * self._graph.get_edge(
                 var_id[0], var_id[1]).length for var_id, var, _ in self.solution]
             self._m['total_wl'] = round(sum(wire_length), 0)
@@ -761,11 +612,11 @@
             self._m['n_bifurations'] = len([1 for netid, route in self.solution.routes.items(
             ) if self.has_bifurcation(self._nets[netid], route)])
             self._m['obj_val'] = round(self.result.objective_value(), 3)
+            self._m['int_violations'] = self.check_integral_solution()[1]
             self._m['mrd'] = max(
                 (v[0] / v[1]) if v[1] != 0 else 0
                 for v in self._congestion_map().values()
             )  # maximum routing density(MRD)
->>>>>>> addbf47d
 
     def has_bifurcation(self, net: NamedHyperEdge, route: list[dict[EdgeID, float]]) -> bool:
         """
