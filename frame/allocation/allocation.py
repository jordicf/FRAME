--- conflicted
+++ resolved
@@ -9,10 +9,6 @@
 from frame.utils.utils import TextIO_String, read_yaml, write_yaml, YAML_tree, is_number, valid_identifier
 
 Alloc = dict[str, float]  # Allocation in a rectangle (area ratio for each module)
-
-# Descriptor of a rectangle. In reality this corresponds to a description of the form:
-# [[x,y,w,h], Alloc, depth]. Since tuples are not allowed in YAML, this generic descriptor is used
-RectDescriptor = list[Vector | Alloc | int]
 
 
 @dataclass()
@@ -20,7 +16,6 @@
     """Representation of the allocation in a rectangle."""
     rect: Rectangle  # Rectangle of the allocation
     alloc: Alloc  # Area ratio for each module (in [0,1])
-    depth: int  # depth of refinement
 
 
 @dataclass()
@@ -142,15 +137,12 @@
         :return: A new allocation
         """
         assert levels > 0
-<<<<<<< HEAD
-        new_alloc: list[RectDescriptor] = []
-=======
         new_alloc: list[tuple[tuple[float, float, float, float], Alloc]] = []
->>>>>>> cdfe9c0a
         for a in self.allocations:
+            vec = a.rect.vector_spec
             # Check the allocations and see if the rectangle must be split
             split = len(a.alloc) > 0 and all(x <= threshold for x in a.alloc.values())
-            new_alloc.extend(self._split_allocation(a.rect.vector_spec, a.alloc, a.depth, levels if split else 0))
+            new_alloc.extend(self._split_allocation(vec, a.alloc, levels if split else 0))
         return Allocation(new_alloc)
 
     def must_be_refined(self, threshold: float) -> bool:
@@ -162,34 +154,13 @@
         """
         return any(all(x <= threshold for x in a.alloc.values()) for a in self.allocations)
 
-    def max_refinement_depth(self) -> int:
-        """Checks the maximum depth of refinement of the rectangles.
-        :return: the maximum depth of refinement
-        """
-        return max(r.depth for r in self.allocations)
-
-    def uniform_refinement_depth(self) -> 'Allocation':
-        """Refines all rectangles in a way that all cells have the same refinement depth.
-        :return: a new Allocation"""
-        max_depth = max(r.depth for r in self.allocations)
-        min_depth = min(r.depth for r in self.allocations)
-        # Do we really need refinement?
-        if max_depth == min_depth:
-            return self
-
-        new_alloc: list[RectDescriptor] = []
-        for a in self.allocations:
-            new_alloc.extend(self._split_allocation(a.rect.vector_spec, a.alloc, a.depth, max_depth - a.depth))
-        return Allocation(new_alloc)
-
     def write_yaml(self, filename: str = None) -> None | str:
         """
         Writes the allocation into a YAML file. If no file name is given, a string with the yaml contents
         is returned
         :param filename: name of the output file
         """
-        list_modules = [[r.rect.vector_spec, r.alloc, r.depth] if r.depth > 0
-                        else [r.rect.vector_spec, r.alloc] for r in self.allocations]
+        list_modules = [[r.rect.vector_spec, r.alloc] for r in self.allocations]
         return write_yaml(list_modules, filename)
 
     def _calculate_bounding_box(self) -> None:
@@ -219,17 +190,11 @@
         self._module2rect = {}
         for i, alloc in enumerate(tree):
             # Read one rectangle allocation
-<<<<<<< HEAD
-            assert isinstance(alloc, list) and 2 <= len(alloc) <= 3, f'Incorrect format for rectangle {alloc}'
-=======
 
             if isinstance(alloc, list):
                 alloc = tuple(alloc)
             assert isinstance(alloc, tuple) and len(alloc) == 2, f'Incorrect format for rectangle {alloc}'
->>>>>>> cdfe9c0a
             r, d = alloc[0], alloc[1]  # Rectangle and dictionary of allocations
-            depth = 0 if len(alloc) == 2 else alloc[2]
-            assert isinstance(depth, int) and depth >= 0, f'Incorrect depth for rectangle {alloc}'
 
             # Create the rectangle
             rect = parse_yaml_rectangle(r)
@@ -250,7 +215,7 @@
 
             # Check that a rectangle is not over-occupied (assertion removed)
             # assert total_occup <= 1.0, f'Occupancy of rectangle {r} greater than 1: {total_occup}'
-            self._allocations.append(RectAlloc(rect, dict_alloc, depth))
+            self._allocations.append(RectAlloc(rect, dict_alloc))
 
     def _check_no_overlap(self) -> None:
         """Checks that rectangles do not overlap"""
@@ -273,26 +238,17 @@
             self._centers[module] = center / total_area
 
     @staticmethod
-<<<<<<< HEAD
-    def _split_allocation(rect: Vector, alloc: Alloc, depth: int, levels: int = 0) -> list[RectDescriptor]:
-=======
     def _split_allocation(rect: tuple[float, float, float, float], alloc: Alloc, levels: int = 0) \
             -> list[tuple[tuple[float, float, float, float], Alloc]]:
->>>>>>> cdfe9c0a
         """
         Splits a rectangle into 2^levels rectangles and returns a list of rectangle allocations
         :param rect: the rectangle
         :param alloc: the module allocation fo the rectangle
-        :param depth: depth of the refinement
         :param levels: number of splitting levels
         :return: a list of allocations
         """
         if levels == 0:
-<<<<<<< HEAD
-            return [[rect, {m: r for m, r in alloc.items()}, depth]]
-=======
             return [(rect, {m: r for m, r in alloc.items()})]
->>>>>>> cdfe9c0a
 
         # Split the largest dimension
         if rect[2] >= rect[3]:
@@ -306,5 +262,5 @@
             rect1 = (rect[0], rect[1] - h4, rect[2], h2)
             rect2 = (rect[0], rect[1] + h4, rect[2], h2)
 
-        return Allocation._split_allocation(rect1, alloc, depth + 1, levels - 1) + \
-            Allocation._split_allocation(rect2, alloc, depth + 1, levels - 1)+        return Allocation._split_allocation(rect1, alloc, levels - 1) + \
+            Allocation._split_allocation(rect2, alloc, levels - 1)