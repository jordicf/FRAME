--- conflicted
+++ resolved
@@ -210,13 +210,8 @@
                     self._module2rect[module] = []
                 self._module2rect[module].append(ModuleAlloc(i, occup))
 
-<<<<<<< HEAD
-            # Check that a rectangle is not over-occupied
-            assert total_occup <= 1.0, f'Occupancy of rectangle {r} greater than 1: {total_occup}'
-=======
             # Check that a rectangle is not over-occupied (assertion removed)
-            # assert total_occup <= 1.0, f'Occupancy of rectangle {r} greater than 1'
->>>>>>> d2e5b7b3
+            # assert total_occup <= 1.0, f'Occupancy of rectangle {r} greater than 1: {total_occup}'
             self._allocations.append(RectAlloc(rect, dict_alloc))
 
     def _check_no_overlap(self) -> None:
